--- conflicted
+++ resolved
@@ -6,19 +6,6 @@
 // KIND, either express or implied. Please review the Licences for the specific language governing
 // permissions and limitations relating to use of the SAFE Network Software.
 
-<<<<<<< HEAD
-/// Register Secret Key
-pub use bls::SecretKey as RegisterSecretKey;
-
-use sn_evm::Amount;
-use sn_evm::AttoTokens;
-use sn_evm::EvmWalletError;
-use sn_networking::VerificationKind;
-use sn_protocol::storage::RetryStrategy;
-pub use sn_registers::{Permissions as RegisterPermissions, RegisterAddress};
-
-=======
->>>>>>> 60913ec8
 use crate::client::data::PayError;
 use crate::client::Client;
 use crate::client::ClientEvent;

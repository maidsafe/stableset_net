--- conflicted
+++ resolved
@@ -28,11 +28,7 @@
 serde = { version = "1.0.133", features = [ "derive", "rc" ]}
 serde_json = "1.0"
 sha2 = "0.10.7"
-<<<<<<< HEAD
-sn_transfers = { path = "../sn_transfers", version = "0.16.1" }
-=======
 sn_transfers = { path = "../sn_transfers", version = "0.16.2" }
->>>>>>> a73e5718
 sn_registers = { path = "../sn_registers", version = "0.3.11" }
 thiserror = "1.0.23"
 tiny-keccak = { version = "~2.0.2", features = [ "sha3" ] }

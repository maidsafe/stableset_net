// Copyright 2024 MaidSafe.net limited.
//
// This SAFE Network Software is licensed to you under The General Public License (GPL), version 3.
// Unless required by applicable law or agreed to in writing, the SAFE Network Software distributed
// under the GPL Licence is distributed on an "AS IS" BASIS, WITHOUT WARRANTIES OR CONDITIONS OF ANY
// KIND, either express or implied. Please review the Licences for the specific language governing
// permissions and limitations relating to use of the SAFE Network Software.

#[macro_use]
extern crate tracing;

mod rpc_service;
mod subcommands;

use crate::subcommands::EvmNetworkCommand;
use clap::Parser;
use const_hex::traits::FromHex;
use eyre::{eyre, Result};
use libp2p::{identity::Keypair, PeerId};
use sn_evm::{EvmNetwork, RewardsAddress};
#[cfg(feature = "metrics")]
use sn_logging::metrics::init_metrics;
use sn_logging::{Level, LogFormat, LogOutputDest, ReloadHandle};
use sn_node::{Marker, NodeBuilder, NodeEvent, NodeEventsReceiver};
use sn_peers_acquisition::PeersArgs;
use sn_protocol::{node::get_safenode_root_dir, node_rpc::NodeCtrl};
use std::{
    env,
    io::Write,
    net::{IpAddr, Ipv4Addr, SocketAddr},
    path::{Path, PathBuf},
    process::Command,
    time::Duration,
};
use tokio::{
    runtime::Runtime,
    sync::{broadcast::error::RecvError, mpsc},
    time::sleep,
};
use tracing_appender::non_blocking::WorkerGuard;

#[derive(Debug, Clone)]
pub enum LogOutputDestArg {
    Stdout,
    DataDir,
    Path(PathBuf),
}

impl std::fmt::Display for LogOutputDestArg {
    fn fmt(&self, f: &mut std::fmt::Formatter<'_>) -> std::fmt::Result {
        match self {
            LogOutputDestArg::Stdout => write!(f, "stdout"),
            LogOutputDestArg::DataDir => write!(f, "data-dir"),
            LogOutputDestArg::Path(path) => write!(f, "{}", path.display()),
        }
    }
}

pub fn parse_log_output(val: &str) -> Result<LogOutputDestArg> {
    match val {
        "stdout" => Ok(LogOutputDestArg::Stdout),
        "data-dir" => Ok(LogOutputDestArg::DataDir),
        // The path should be a directory, but we can't use something like `is_dir` to check
        // because the path doesn't need to exist. We can create it for the user.
        value => Ok(LogOutputDestArg::Path(PathBuf::from(value))),
    }
}

// Please do not remove the blank lines in these doc comments.
// They are used for inserting line breaks when the help menu is rendered in the UI.
#[derive(Parser, Debug)]
#[clap(name = "safenode cli", version = env!("CARGO_PKG_VERSION"))]
struct Opt {
    /// Specify whether the node is operating from a home network and situated behind a NAT without port forwarding
    /// capabilities. Setting this to true, activates hole-punching to facilitate direct connections from other nodes.
    ///
    /// If this not enabled and you're behind a NAT, the node is terminated.
    #[clap(long, default_value_t = false)]
    home_network: bool,

    /// Try to use UPnP to open a port in the home router and allow incoming connections.
    #[cfg(feature = "upnp")]
    #[clap(long, default_value_t = false)]
    upnp: bool,

    /// Specify the logging output destination.
    ///
    /// Valid values are "stdout", "data-dir", or a custom path.
    ///
    /// `data-dir` is the default value.
    ///
    /// The data directory location is platform specific:
    ///  - Linux: $HOME/.local/share/safe/node/<peer-id>/logs
    ///  - macOS: $HOME/Library/Application Support/safe/node/<peer-id>/logs
    ///  - Windows: C:\Users\<username>\AppData\Roaming\safe\node\<peer-id>\logs
    #[allow(rustdoc::invalid_html_tags)]
    #[clap(long, default_value_t = LogOutputDestArg::DataDir, value_parser = parse_log_output, verbatim_doc_comment)]
    log_output_dest: LogOutputDestArg,

    /// Specify the logging format.
    ///
    /// Valid values are "default" or "json".
    ///
    /// If the argument is not used, the default format will be applied.
    #[clap(long, value_parser = LogFormat::parse_from_str, verbatim_doc_comment)]
    log_format: Option<LogFormat>,

    /// Specify the maximum number of uncompressed log files to store.
    ///
    /// This argument is ignored if `log_output_dest` is set to "stdout"
    ///
    /// After reaching this limit, the older files are archived to save space.
    /// You can also specify the maximum number of archived log files to keep.
    #[clap(long = "max_log_files", verbatim_doc_comment)]
    max_uncompressed_log_files: Option<usize>,

    /// Specify the maximum number of archived log files to store.
    ///
    /// This argument is ignored if `log_output_dest` is set to "stdout"
    ///
    /// After reaching this limit, the older archived files are deleted.
    #[clap(long = "max_archived_log_files", verbatim_doc_comment)]
    max_compressed_log_files: Option<usize>,

    /// Specify the rewards address.
    /// The rewards address is the address that will receive the rewards for the node.
    /// It should be a valid EVM address.
    #[clap(long)]
    rewards_address: String,

<<<<<<< HEAD
    /// Specify the EVM network to use.
    /// The network can either be a pre-configured one or a custom network.
    /// When setting a custom network, you must specify the RPC URL to a fully synced node and
    /// the addresses of the network token and chunk payments contracts.
    #[command(subcommand)]
    evm_network: Option<EvmNetworkCommand>,
=======
    /// Specify the EVM Network to connect to
    /// This feature is not implemented yet, but coming soon!
    /// It defaults to ArbitrumOne
    #[clap(long)]
    evm_network: Option<String>,
>>>>>>> 9def9622

    /// Specify the node's data directory.
    ///
    /// If not provided, the default location is platform specific:
    ///  - Linux: $HOME/.local/share/safe/node/<peer-id>
    ///  - macOS: $HOME/Library/Application Support/safe/node/<peer-id>
    ///  - Windows: C:\Users\<username>\AppData\Roaming\safe\node\<peer-id>
    #[allow(rustdoc::invalid_html_tags)]
    #[clap(long, verbatim_doc_comment)]
    root_dir: Option<PathBuf>,

    /// Specify the port to listen on.
    ///
    /// The special value `0` will cause the OS to assign a random port.
    #[clap(long, default_value_t = 0)]
    port: u16,

    /// Specify the IP to listen on.
    ///
    /// The special value `0.0.0.0` binds to all network interfaces available.
    #[clap(long, default_value_t = IpAddr::V4(Ipv4Addr::UNSPECIFIED))]
    ip: IpAddr,

    #[command(flatten)]
    peers: PeersArgs,

    /// Enable the admin/control RPC service by providing an IP and port for it to listen on.
    ///
    /// The RPC service can be used for querying information about the running node.
    #[clap(long)]
    rpc: Option<SocketAddr>,

    /// Run the node in local mode.
    ///
    /// When this flag is set, we will not filter out local addresses that we observe.
    #[clap(long)]
    local: bool,

    /// Specify the owner(readable discord user name).
    #[clap(long)]
    owner: Option<String>,

    #[cfg(feature = "open-metrics")]
    /// Specify the port for the OpenMetrics server.
    ///
    /// If set, `--enable-metrics-server` will automatically be set to true.
    /// If not set, you must manually specify `--enable-metrics-server` and a port will be selected at random.
    #[clap(long, default_value_t = 0)]
    metrics_server_port: u16,

    #[cfg(feature = "open-metrics")]
    /// Start the metrics server.
    ///
    /// This is automatically enabled if `metrics_server_port` is specified.
    #[clap(
        long,
        default_value_t = false,
        required_if_eq("metrics_server_port", "0")
    )]
    enable_metrics_server: bool,
}

fn main() -> Result<()> {
    color_eyre::install()?;
    let opt = Opt::parse();

    // evm config 
    // TODO: custom evm nets
    let rewards_address = RewardsAddress::from_hex(&opt.rewards_address)?;
<<<<<<< HEAD

    let evm_network: EvmNetwork = opt
        .evm_network
        .as_ref()
        .cloned()
        .map(|v| v.into())
        .unwrap_or_default();
=======
    let evm_network = match &opt.evm_network {
        Some(_ignored_custom_todo) => EvmNetwork::ArbitrumOne,
        None => EvmNetwork::ArbitrumOne,
    };
>>>>>>> 9def9622

    let node_socket_addr = SocketAddr::new(opt.ip, opt.port);
    let (root_dir, keypair) = get_root_dir_and_keypair(&opt.root_dir)?;

    let (log_output_dest, log_reload_handle, _log_appender_guard) =
        init_logging(&opt, keypair.public().to_peer_id())?;

    let rt = Runtime::new()?;
    let bootstrap_peers = rt.block_on(opt.peers.get_peers())?;
    let msg = format!(
        "Running {} v{}",
        env!("CARGO_BIN_NAME"),
        env!("CARGO_PKG_VERSION")
    );
    info!("\n{}\n{}", msg, "=".repeat(msg.len()));
    debug!(
        "safenode built with git version: {}",
        sn_build_info::git_info()
    );

    info!("Node started with initial_peers {bootstrap_peers:?}");

    // Create a tokio runtime per `run_node` attempt, this ensures
    // any spawned tasks are closed before we would attempt to run
    // another process with these args.
    #[cfg(feature = "metrics")]
    rt.spawn(init_metrics(std::process::id()));
    debug!("Node's owner set to: {:?}", opt.owner);
    let restart_options = rt.block_on(async move {
        let mut node_builder = NodeBuilder::new(
            keypair,
            rewards_address,
            evm_network,
            node_socket_addr,
            bootstrap_peers,
            opt.local,
            root_dir,
            opt.upnp,
        );
        node_builder.is_behind_home_network = opt.home_network;
        #[cfg(feature = "open-metrics")]
        let mut node_builder = node_builder;
        // if enable flag is provided or only if the port is specified then enable the server by setting Some()
        #[cfg(feature = "open-metrics")]
        let metrics_server_port = if opt.enable_metrics_server || opt.metrics_server_port != 0 {
            Some(opt.metrics_server_port)
        } else {
            None
        };
        #[cfg(feature = "open-metrics")]
        node_builder.metrics_server_port(metrics_server_port);
        let restart_options =
            run_node(node_builder, opt.rpc, &log_output_dest, log_reload_handle).await?;

        Ok::<_, eyre::Report>(restart_options)
    })?;

    // actively shut down the runtime
    rt.shutdown_timeout(Duration::from_secs(2));

    // we got this far without error, which means (so far) the only thing we should be doing
    // is restarting the node
    start_new_node_process(restart_options);

    // Command was successful, so we shut down the process
    println!("A new node process has been started successfully.");
    Ok(())
}

/// Start a node with the given configuration.
/// This function will only return if it receives a Restart NodeCtrl cmd. It optionally contains the node's root dir
/// and it's listening port if we want to retain_peer_id on restart.
async fn run_node(
    node_builder: NodeBuilder,
    rpc: Option<SocketAddr>,
    log_output_dest: &str,
    log_reload_handle: ReloadHandle,
) -> Result<Option<(PathBuf, u16)>> {
    let started_instant = std::time::Instant::now();

    info!("Starting node ...");
    let running_node = node_builder.build_and_run()?;

    println!(
        "
Node started

PeerId is {}
You can check your reward balance by running:
`safe wallet balance --peer-id={}`
    ",
        running_node.peer_id(),
        running_node.peer_id()
    );

    // write the PID to the root dir
    let pid = std::process::id();
    let pid_file = running_node.root_dir_path().join("safenode.pid");
    std::fs::write(pid_file, pid.to_string().as_bytes())?;

    // Channel to receive node ctrl cmds from RPC service (if enabled), and events monitoring task
    let (ctrl_tx, mut ctrl_rx) = mpsc::channel::<NodeCtrl>(5);

    // Monitor `NodeEvents`
    let node_events_rx = running_node.node_events_channel().subscribe();
    monitor_node_events(node_events_rx, ctrl_tx.clone());

    // Monitor ctrl-c
    let ctrl_tx_clone = ctrl_tx.clone();
    tokio::spawn(async move {
        if let Err(err) = tokio::signal::ctrl_c().await {
            // I/O error, ignore/print the error, but continue to handle as if ctrl-c was received
            warn!("Listening to ctrl-c error: {err}");
        }
        if let Err(err) = ctrl_tx_clone
            .send(NodeCtrl::Stop {
                delay: Duration::from_secs(1),
                cause: eyre!("Ctrl-C received!"),
            })
            .await
        {
            error!("Failed to send node control msg to safenode bin main thread: {err}");
        }
    });

    // Start up gRPC interface if enabled by user
    if let Some(addr) = rpc {
        rpc_service::start_rpc_service(
            addr,
            log_output_dest,
            running_node.clone(),
            ctrl_tx,
            started_instant,
            log_reload_handle,
        );
    }

    // Keep the node and gRPC service (if enabled) running.
    // We'll monitor any NodeCtrl cmd to restart/stop/update,
    loop {
        match ctrl_rx.recv().await {
            Some(NodeCtrl::Restart {
                delay,
                retain_peer_id,
            }) => {
                let res = if retain_peer_id {
                    let root_dir = running_node.root_dir_path();
                    let node_port = running_node.get_node_listening_port().await?;
                    Some((root_dir, node_port))
                } else {
                    None
                };
                let msg = format!("Node is restarting in {delay:?}...");
                info!("{msg}");
                println!("{msg} Node path: {log_output_dest}");
                sleep(delay).await;

                break Ok(res);
            }
            Some(NodeCtrl::Stop { delay, cause }) => {
                let msg = format!("Node is stopping in {delay:?}...");
                info!("{msg}");
                println!("{msg} Node log path: {log_output_dest}");
                sleep(delay).await;
                return Err(cause);
            }
            Some(NodeCtrl::Update(_delay)) => {
                // TODO: implement self-update once safenode app releases are published again
                println!("No self-update supported yet.");
            }
            None => {
                info!("Internal node ctrl cmds channel has been closed, restarting node");
                break Err(eyre!("Internal node ctrl cmds channel has been closed"));
            }
        }
    }
}

fn monitor_node_events(mut node_events_rx: NodeEventsReceiver, ctrl_tx: mpsc::Sender<NodeCtrl>) {
    let _handle = tokio::spawn(async move {
        loop {
            match node_events_rx.recv().await {
                Ok(NodeEvent::ConnectedToNetwork) => Marker::NodeConnectedToNetwork.log(),
                Ok(NodeEvent::ChannelClosed) | Err(RecvError::Closed) => {
                    if let Err(err) = ctrl_tx
                        .send(NodeCtrl::Stop {
                            delay: Duration::from_secs(1),
                            cause: eyre!("Node events channel closed!"),
                        })
                        .await
                    {
                        error!(
                            "Failed to send node control msg to safenode bin main thread: {err}"
                        );
                        break;
                    }
                }
                Ok(NodeEvent::TerminateNode(reason)) => {
                    if let Err(err) = ctrl_tx
                        .send(NodeCtrl::Stop {
                            delay: Duration::from_secs(1),
                            cause: eyre!("Node terminated due to: {reason:?}"),
                        })
                        .await
                    {
                        error!(
                            "Failed to send node control msg to safenode bin main thread: {err}"
                        );
                        break;
                    }
                }
                Ok(event) => {
                    /* we ignore other events */
                    debug!("Currently ignored node event {event:?}");
                }
                Err(RecvError::Lagged(n)) => {
                    warn!("Skipped {n} node events!");
                    continue;
                }
            }
        }
    });
}

fn init_logging(opt: &Opt, peer_id: PeerId) -> Result<(String, ReloadHandle, Option<WorkerGuard>)> {
    let logging_targets = vec![
        ("sn_networking".to_string(), Level::INFO),
        ("safenode".to_string(), Level::DEBUG),
        ("sn_build_info".to_string(), Level::DEBUG),
        ("sn_logging".to_string(), Level::DEBUG),
        ("sn_node".to_string(), Level::DEBUG),
        ("sn_peers_acquisition".to_string(), Level::DEBUG),
        ("sn_protocol".to_string(), Level::DEBUG),
        ("sn_registers".to_string(), Level::DEBUG),
        ("sn_evm".to_string(), Level::DEBUG),
    ];

    let output_dest = match &opt.log_output_dest {
        LogOutputDestArg::Stdout => LogOutputDest::Stdout,
        LogOutputDestArg::DataDir => {
            let path = get_safenode_root_dir(peer_id)?.join("logs");
            LogOutputDest::Path(path)
        }
        LogOutputDestArg::Path(path) => LogOutputDest::Path(path.clone()),
    };

    #[cfg(not(feature = "otlp"))]
    let (reload_handle, log_appender_guard) = {
        let mut log_builder = sn_logging::LogBuilder::new(logging_targets);
        log_builder.output_dest(output_dest.clone());
        log_builder.format(opt.log_format.unwrap_or(LogFormat::Default));
        if let Some(files) = opt.max_uncompressed_log_files {
            log_builder.max_uncompressed_log_files(files);
        }
        if let Some(files) = opt.max_compressed_log_files {
            log_builder.max_compressed_log_files(files);
        }

        log_builder.initialize()?
    };

    #[cfg(feature = "otlp")]
    let (_rt, reload_handle, log_appender_guard) = {
        // init logging in a separate runtime if we are sending traces to an opentelemetry server
        let rt = Runtime::new()?;
        let (reload_handle, log_appender_guard) = rt.block_on(async {
            let mut log_builder = sn_logging::LogBuilder::new(logging_targets);
            log_builder.output_dest(output_dest.clone());
            log_builder.format(opt.log_format.unwrap_or(LogFormat::Default));
            if let Some(files) = opt.max_uncompressed_log_files {
                log_builder.max_uncompressed_log_files(files);
            }
            if let Some(files) = opt.max_compressed_log_files {
                log_builder.max_compressed_log_files(files);
            }
            log_builder.initialize()
        })?;
        (rt, reload_handle, log_appender_guard)
    };

    Ok((output_dest.to_string(), reload_handle, log_appender_guard))
}

fn create_secret_key_file(path: impl AsRef<Path>) -> Result<std::fs::File, std::io::Error> {
    let mut opt = std::fs::OpenOptions::new();
    opt.write(true).create_new(true);

    // On Unix systems, make sure only the current user can read/write.
    #[cfg(unix)]
    {
        use std::os::unix::fs::OpenOptionsExt;
        opt.mode(0o600);
    }

    opt.open(path)
}

fn keypair_from_path(path: impl AsRef<Path>) -> Result<Keypair> {
    let keypair = match std::fs::read(&path) {
        // If the file is opened successfully, read the key from it
        Ok(key) => {
            let keypair = Keypair::ed25519_from_bytes(key)
                .map_err(|err| eyre!("could not read ed25519 key from file: {err}"))?;

            info!("loaded secret key from file: {:?}", path.as_ref());

            keypair
        }
        // In case the file is not found, generate a new keypair and write it to the file
        Err(err) if err.kind() == std::io::ErrorKind::NotFound => {
            let secret_key = libp2p::identity::ed25519::SecretKey::generate();
            let mut file = create_secret_key_file(&path)
                .map_err(|err| eyre!("could not create secret key file: {err}"))?;
            file.write_all(secret_key.as_ref())?;

            info!("generated new key and stored to file: {:?}", path.as_ref());

            libp2p::identity::ed25519::Keypair::from(secret_key).into()
        }
        // Else the file can't be opened, for whatever reason (e.g. permissions).
        Err(err) => {
            return Err(eyre!("failed to read secret key file: {err}"));
        }
    };

    Ok(keypair)
}

/// The keypair is located inside the root directory. At the same time, when no dir is specified,
/// the dir name is derived from the keypair used in the application: the peer ID is used as the directory name.
fn get_root_dir_and_keypair(root_dir: &Option<PathBuf>) -> Result<(PathBuf, Keypair)> {
    match root_dir {
        Some(dir) => {
            std::fs::create_dir_all(dir)?;

            let secret_key_path = dir.join("secret-key");
            Ok((dir.clone(), keypair_from_path(secret_key_path)?))
        }
        None => {
            let secret_key = libp2p::identity::ed25519::SecretKey::generate();
            let keypair: Keypair =
                libp2p::identity::ed25519::Keypair::from(secret_key.clone()).into();
            let peer_id = keypair.public().to_peer_id();

            let dir = get_safenode_root_dir(peer_id)?;
            std::fs::create_dir_all(&dir)?;

            let secret_key_path = dir.join("secret-key");

            let mut file = create_secret_key_file(secret_key_path)
                .map_err(|err| eyre!("could not create secret key file: {err}"))?;
            file.write_all(secret_key.as_ref())?;

            Ok((dir, keypair))
        }
    }
}

/// Starts a new process running the binary with the same args as
/// the current process
/// Optionally provide the node's root dir and listen port to retain it's PeerId
fn start_new_node_process(retain_peer_id: Option<(PathBuf, u16)>) {
    // Retrieve the current executable's path
    let current_exe = env::current_exe().expect("could not get current executable path");

    // Retrieve the command-line arguments passed to this process
    let args: Vec<String> = env::args().collect();

    info!("Original args are: {args:?}");
    info!("Current exe is: {current_exe:?}");

    // Convert current exe path to string, log an error and return if it fails
    let current_exe = match current_exe.to_str() {
        Some(s) => {
            // remove "(deleted)" string from current exe path
            if s.contains(" (deleted)") {
                warn!("The current executable path contains ' (deleted)', which may lead to unexpected behavior. This has been removed from the exe location string");
                s.replace(" (deleted)", "")
            } else {
                s.to_string()
            }
        }
        None => {
            error!("Failed to convert current executable path to string");
            return;
        }
    };

    // Create a new Command instance to run the current executable
    let mut cmd = Command::new(current_exe);

    // Set the arguments for the new Command
    cmd.args(&args[1..]); // Exclude the first argument (binary path)

    if let Some((root_dir, port)) = retain_peer_id {
        cmd.arg("--root-dir");
        cmd.arg(format!("{root_dir:?}"));
        cmd.arg("--port");
        cmd.arg(port.to_string());
    }

    warn!(
        "Attempting to start a new process as node process loop has been broken: {:?}",
        cmd
    );
    // Execute the command
    let _handle = match cmd.spawn() {
        Ok(status) => status,
        Err(e) => {
            // Do not return an error as this isn't a critical failure.
            // The current node can continue.
            eprintln!("Failed to execute hard-restart command: {e:?}");
            error!("Failed to execute hard-restart command: {e:?}");

            return;
        }
    };
}<|MERGE_RESOLUTION|>--- conflicted
+++ resolved
@@ -128,20 +128,12 @@
     #[clap(long)]
     rewards_address: String,
 
-<<<<<<< HEAD
     /// Specify the EVM network to use.
     /// The network can either be a pre-configured one or a custom network.
     /// When setting a custom network, you must specify the RPC URL to a fully synced node and
     /// the addresses of the network token and chunk payments contracts.
     #[command(subcommand)]
     evm_network: Option<EvmNetworkCommand>,
-=======
-    /// Specify the EVM Network to connect to
-    /// This feature is not implemented yet, but coming soon!
-    /// It defaults to ArbitrumOne
-    #[clap(long)]
-    evm_network: Option<String>,
->>>>>>> 9def9622
 
     /// Specify the node's data directory.
     ///
@@ -208,10 +200,9 @@
     color_eyre::install()?;
     let opt = Opt::parse();
 
-    // evm config 
+    // evm config
     // TODO: custom evm nets
     let rewards_address = RewardsAddress::from_hex(&opt.rewards_address)?;
-<<<<<<< HEAD
 
     let evm_network: EvmNetwork = opt
         .evm_network
@@ -219,12 +210,6 @@
         .cloned()
         .map(|v| v.into())
         .unwrap_or_default();
-=======
-    let evm_network = match &opt.evm_network {
-        Some(_ignored_custom_todo) => EvmNetwork::ArbitrumOne,
-        None => EvmNetwork::ArbitrumOne,
-    };
->>>>>>> 9def9622
 
     let node_socket_addr = SocketAddr::new(opt.ip, opt.port);
     let (root_dir, keypair) = get_root_dir_and_keypair(&opt.root_dir)?;

[package]
authors = ["MaidSafe Developers <dev@maidsafe.net>"]
description = "A command-line application for installing, managing and operating `safenode` as a service."
edition = "2021"
homepage = "https://maidsafe.net"
license = "GPL-3.0"
name = "sn_service_management"
readme = "README.md"
repository = "https://github.com/maidsafe/safe_network"
<<<<<<< HEAD
version = "0.2.5-alpha.1"
=======
version = "0.2.4"
>>>>>>> 36ac059e

[dependencies]
async-trait = "0.1"
dirs-next = "2.0.0"
libp2p = { version = "0.53", features = ["kad"] }
libp2p-identity = { version = "0.2.7", features = ["rand"] }
prost = { version = "0.9" }
serde = { version = "1.0", features = ["derive"] }
serde_json = "1.0"
semver = "1.0.20"
service-manager = "0.6.0"
<<<<<<< HEAD
sn_protocol = { path = "../sn_protocol", version = "0.16.4-alpha.0", features = ["rpc"] }
=======
sn_protocol = { path = "../sn_protocol", version = "0.16.3", features = ["rpc"] }
sn_transfers = { path = "../sn_transfers", version = "0.17.2" }
>>>>>>> 36ac059e
sysinfo = "0.30.8"
thiserror = "1.0.23"
tokio = { version = "1.32.0", features = ["time"] }
tonic = { version = "0.6.2" }
tracing = { version = "~0.1.26" }
tracing-core = "0.1.30"

[build-dependencies]
# watch out updating this, protoc compiler needs to be installed on all build systems
# arm builds + musl are very problematic
tonic-build = { version = "~0.6.2" }

[dev-dependencies]
mockall = "0.11.3"<|MERGE_RESOLUTION|>--- conflicted
+++ resolved
@@ -7,11 +7,7 @@
 name = "sn_service_management"
 readme = "README.md"
 repository = "https://github.com/maidsafe/safe_network"
-<<<<<<< HEAD
 version = "0.2.5-alpha.1"
-=======
-version = "0.2.4"
->>>>>>> 36ac059e
 
 [dependencies]
 async-trait = "0.1"
@@ -23,12 +19,8 @@
 serde_json = "1.0"
 semver = "1.0.20"
 service-manager = "0.6.0"
-<<<<<<< HEAD
 sn_protocol = { path = "../sn_protocol", version = "0.16.4-alpha.0", features = ["rpc"] }
-=======
-sn_protocol = { path = "../sn_protocol", version = "0.16.3", features = ["rpc"] }
-sn_transfers = { path = "../sn_transfers", version = "0.17.2" }
->>>>>>> 36ac059e
+sn_transfers = { path = "../sn_transfers", version = "0.18.0-alpha.0" }
 sysinfo = "0.30.8"
 thiserror = "1.0.23"
 tokio = { version = "1.32.0", features = ["time"] }

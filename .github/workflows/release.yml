--- conflicted
+++ resolved
@@ -193,10 +193,7 @@
           just upload-release-assets-to-s3 "safenodemand"
           just upload-release-assets-to-s3 "faucet"
           just upload-release-assets-to-s3 "safenode_rpc_client"
-<<<<<<< HEAD
-=======
           just upload-release-assets-to-s3 "node-launcher"
->>>>>>> 36ac059e
 
       - name: post notification to slack on failure
         if: ${{ failure() }}

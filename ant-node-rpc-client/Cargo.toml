[package]
authors = ["MaidSafe Developers <dev@maidsafe.net>"]
description = "RPC client for the Autonomi node"
edition = "2021"
homepage = "https://maidsafe.net"
license = "GPL-3.0"
name = "ant-node-rpc-client"
readme = "README.md"
repository = "https://github.com/maidsafe/autonomi"
version = "0.6.38"

[[bin]]
name = "antnode_rpc_client"
path = "src/main.rs"

[features]
nightly = []

[dependencies]
<<<<<<< HEAD
ant-build-info = { path = "../ant-build-info", version = "0.1.20" }
ant-logging = { path = "../ant-logging", version = "0.2.41" }
ant-protocol = { path = "../ant-protocol", version = "0.3.0", features = ["rpc"] }
ant-node = { path = "../ant-node", version = "0.3.0" }
ant-service-management = { path = "../ant-service-management", version = "0.4.4" }
=======
ant-build-info = { path = "../ant-build-info", version = "0.1.21" }
ant-logging = { path = "../ant-logging", version = "0.2.42" }
ant-protocol = { path = "../ant-protocol", version = "0.3.1", features=["rpc"] }
ant-node = { path = "../ant-node", version = "0.3.1" }
ant-service-management = { path = "../ant-service-management", version = "0.4.5" }
>>>>>>> c0877627
async-trait = "0.1"
bls = { package = "blsttc", version = "8.0.1" }
clap = { version = "4.2.1", features = ["derive"] }
color-eyre = "0.6.3"
hex = "~0.4.3"
libp2p = { version = "0.54.1", features = ["kad"] }
libp2p-identity = { version = "0.2.7", features = ["rand"] }
thiserror = "1.0.23"
# # watch out updating this, protoc compiler needs to be installed on all build systems
# # arm builds + musl are very problematic
tonic = { version = "0.6.2" }
tokio = { version = "1.32.0", features = ["rt"] }
tokio-stream = { version = "~0.1.12" }
tracing = { version = "~0.1.26" }
tracing-core = "0.1.30"

[lints]
workspace = true<|MERGE_RESOLUTION|>--- conflicted
+++ resolved
@@ -17,19 +17,11 @@
 nightly = []
 
 [dependencies]
-<<<<<<< HEAD
-ant-build-info = { path = "../ant-build-info", version = "0.1.20" }
-ant-logging = { path = "../ant-logging", version = "0.2.41" }
-ant-protocol = { path = "../ant-protocol", version = "0.3.0", features = ["rpc"] }
-ant-node = { path = "../ant-node", version = "0.3.0" }
-ant-service-management = { path = "../ant-service-management", version = "0.4.4" }
-=======
 ant-build-info = { path = "../ant-build-info", version = "0.1.21" }
 ant-logging = { path = "../ant-logging", version = "0.2.42" }
 ant-protocol = { path = "../ant-protocol", version = "0.3.1", features=["rpc"] }
 ant-node = { path = "../ant-node", version = "0.3.1" }
 ant-service-management = { path = "../ant-service-management", version = "0.4.5" }
->>>>>>> c0877627
 async-trait = "0.1"
 bls = { package = "blsttc", version = "8.0.1" }
 clap = { version = "4.2.1", features = ["derive"] }

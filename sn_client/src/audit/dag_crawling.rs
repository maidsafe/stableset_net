// Copyright 2024 MaidSafe.net limited.
//
// This SAFE Network Software is licensed to you under The General Public License (GPL), version 3.
// Unless required by applicable law or agreed to in writing, the SAFE Network Software distributed
// under the GPL Licence is distributed on an "AS IS" BASIS, WITHOUT WARRANTIES OR CONDITIONS OF ANY
// KIND, either express or implied. Please review the Licences for the specific language governing
// permissions and limitations relating to use of the SAFE Network Software.

use crate::{Client, Error, SpendDag};

use futures::{future::join_all, StreamExt};
use sn_networking::{GetRecordError, NetworkError};
use sn_transfers::{
    NanoTokens, SignedSpend, SpendAddress, SpendReason, UniquePubkey, WalletError, WalletResult,
    DEFAULT_NETWORK_ROYALTIES_PK, GENESIS_SPEND_UNIQUE_KEY, NETWORK_ROYALTIES_PK,
};
use std::{
    collections::{BTreeMap, BTreeSet},
    time::{Duration, Instant},
};
use tokio::{sync::mpsc::Sender, task::JoinSet};

const SPENDS_PROCESSING_BUFFER_SIZE: usize = 4096;

enum InternalGetNetworkSpend {
    Spend(Box<SignedSpend>),
    DoubleSpend(Vec<SignedSpend>),
    NotFound,
    Error(Error),
}

impl Client {
    pub async fn new_dag_with_genesis_only(&self) -> WalletResult<SpendDag> {
        let genesis_addr = SpendAddress::from_unique_pubkey(&GENESIS_SPEND_UNIQUE_KEY);
        let mut dag = SpendDag::new(genesis_addr);
        match self.get_spend_from_network(genesis_addr).await {
            Ok(spend) => {
                dag.insert(genesis_addr, spend);
            }
            Err(Error::Network(NetworkError::DoubleSpendAttempt(spends))) => {
                println!("Double spend detected at Genesis: {genesis_addr:?}");
                for spend in spends.into_iter() {
                    dag.insert(genesis_addr, spend);
                }
            }
            Err(e) => return Err(WalletError::FailedToGetSpend(e.to_string())),
        };

        Ok(dag)
    }

    /// Builds a SpendDag from a given SpendAddress recursively following descendants all the way to UTxOs
    /// Started from Genesis this gives the entire SpendDag of the Network at a certain point in time
    /// Once the DAG collected, optionally verifies and records errors in the DAG
    ///
    /// ```text
    ///                                   -> Spend7 ---> UTXO_11
    ///                                 /
    /// Genesis -> Spend1 -----> Spend2 ---> Spend5 ---> UTXO_10
    ///                   \
    ///                     ---> Spend3 ---> Spend6 ---> UTXO_9
    ///                     \
    ///                       -> Spend4 ---> UTXO_8
    ///
    /// ```
    pub async fn spend_dag_build_from(
        &self,
        spend_addr: SpendAddress,
        spend_processing: Option<Sender<(SignedSpend, u64, bool)>>,
        verify: bool,
    ) -> WalletResult<SpendDag> {
        let (tx, mut rx) = tokio::sync::mpsc::channel(SPENDS_PROCESSING_BUFFER_SIZE);

        // start crawling from the given spend address
        let self_clone = self.clone();
        let crawl_handle =
            tokio::spawn(async move { self_clone.spend_dag_crawl_from(spend_addr, tx).await });

        // start DAG building from the spends gathered while crawling
        // forward spends to processing if provided
        let build_handle: tokio::task::JoinHandle<Result<SpendDag, WalletError>> =
            tokio::spawn(async move {
                debug!("Starting building DAG from {spend_addr:?}...");
                let now = std::time::Instant::now();
                let mut dag = SpendDag::new(spend_addr);
                while let Some(spend) = rx.recv().await {
                    let addr = spend.address();
                    debug!(
                        "Inserting spend at {addr:?} size: {}",
                        dag.all_spends().len()
                    );
                    dag.insert(addr, spend.clone());
                    if let Some(sender) = &spend_processing {
                        let outputs = spend.spend.descendants.len() as u64;
                        sender
                            .send((spend, outputs, false))
                            .await
                            .map_err(|e| WalletError::SpendProcessing(e.to_string()))?;
                    }
                }
                info!(
                    "Done gathering DAG of size: {} in {:?}",
                    dag.all_spends().len(),
                    now.elapsed()
                );
                Ok(dag)
            });

        // wait for both to finish
        let (crawl_res, build_res) = tokio::join!(crawl_handle, build_handle);
        crawl_res.map_err(|e| {
            WalletError::SpendProcessing(format!("Failed to Join crawling results {e}"))
        })??;
        let mut dag = build_res.map_err(|e| {
            WalletError::SpendProcessing(format!("Failed to Join DAG building results {e}"))
        })??;

        // verify the DAG
        if verify {
            info!("Now verifying SpendDAG from {spend_addr:?} and recording errors...");
            let start = std::time::Instant::now();
            if let Err(e) = dag.record_faults(&dag.source()) {
                let s = format!(
                    "Collected DAG starting at {spend_addr:?} is invalid, this is probably a bug: {e}"
                );
                error!("{s}");
                return Err(WalletError::Dag(s));
            }
            let elapsed = start.elapsed();
            info!("Finished verifying SpendDAG from {spend_addr:?} in {elapsed:?}");
        }

        Ok(dag)
    }

    /// Get spends from a set of given SpendAddresses
    /// Drain the addresses at the same layer first, then:
    ///     1, return with UTXOs for re-attempt (with insertion time stamp)
    ///     2, addrs_to_get to hold the addresses for further track
    pub async fn crawl_to_next_utxos(
        &self,
        addrs_to_get: &mut BTreeSet<(SpendAddress, NanoTokens)>,
        sender: Sender<(SignedSpend, u64, bool)>,
        reattempt_interval: Duration,
    ) -> BTreeMap<SpendAddress, (Instant, NanoTokens)> {
        let mut failed_utxos = BTreeMap::new();
        let mut tasks = JoinSet::new();
        let mut addrs_for_further_track = BTreeSet::new();

        while !addrs_to_get.is_empty() || !tasks.is_empty() {
            while tasks.len() < 32 && !addrs_to_get.is_empty() {
                if let Some((addr, amount)) = addrs_to_get.pop_first() {
                    let client_clone = self.clone();
                    let _ = tasks
                        .spawn(async move { (client_clone.crawl_spend(addr).await, addr, amount) });
                }
            }

            if let Some(Ok((result, address, amount))) = tasks.join_next().await {
                match result {
                    InternalGetNetworkSpend::Spend(spend) => {
                        let for_further_track = beta_track_analyze_spend(&spend);
                        let _ = sender
                            .send((*spend, for_further_track.len() as u64, false))
                            .await
                            .map_err(|e| WalletError::SpendProcessing(e.to_string()));
                        addrs_for_further_track.extend(for_further_track);
                    }
                    InternalGetNetworkSpend::DoubleSpend(spends) => {
                        warn!(
                            "Detected double spend regarding {address:?} - {:?}",
                            spends.len()
                        );
                        for (i, spend) in spends.iter().enumerate() {
                            let reason = spend.reason();
                            let amount = spend.spend.amount();
                            let ancestors_len = spend.spend.ancestors.len();
                            let descendants_len = spend.spend.descendants.len();
                            let roy_len = spend.spend.network_royalties().len();
                            warn!(
                                "double spend entry {i} reason {reason:?}, amount {amount}, ancestors: {ancestors_len}, descendants: {descendants_len}, royalties: {roy_len}, {:?} - {:?}",
                                spend.spend.ancestors, spend.spend.descendants
                            );

                            let for_further_track = beta_track_analyze_spend(spend);
                            addrs_for_further_track.extend(for_further_track);

                            let _ = sender
                                .send((spend.clone(), 0, true))
                                .await
                                .map_err(|e| WalletError::SpendProcessing(e.to_string()));
                        }
                    }
                    InternalGetNetworkSpend::NotFound => {
                        if amount.as_nano() > 100000 {
                            info!("Not find spend of big-UTXO {address:?} with {amount}");
                        }
                        let _ = failed_utxos
                            .insert(address, (Instant::now() + reattempt_interval, amount));
                    }
                    InternalGetNetworkSpend::Error(e) => {
                        warn!("Fetching spend {address:?} with {amount:?} result in error {e:?}");
                        // Error of `NotEnoughCopies` could be re-attempted and succeed eventually.
                        let _ = failed_utxos
                            .insert(address, (Instant::now() + reattempt_interval, amount));
                    }
                }
            }
        }

<<<<<<< HEAD
        addrs_to_get.extend(addrs_for_further_track);

        Ok(failed_utxos)
=======
        failed_utxos
>>>>>>> 7c585733
    }

    /// Crawls the Spend Dag from a given SpendAddress recursively
    /// following descendants all the way to UTXOs
    /// Returns the UTXOs reached
    pub async fn spend_dag_crawl_from(
        &self,
        spend_addr: SpendAddress,
        spend_processing: Sender<SignedSpend>,
    ) -> WalletResult<BTreeSet<SpendAddress>> {
        info!("Crawling spend DAG from {spend_addr:?}");
        let mut utxos = BTreeSet::new();

        // get first spend
        let mut descendants_to_follow = match self.crawl_spend(spend_addr).await {
            InternalGetNetworkSpend::Spend(spend) => {
                let spend = *spend;
                let descendants_to_follow = spend.spend.descendants.clone();

                spend_processing
                    .send(spend)
                    .await
                    .map_err(|e| WalletError::SpendProcessing(e.to_string()))?;
                descendants_to_follow
            }
            InternalGetNetworkSpend::DoubleSpend(spends) => {
                let mut descendants_to_follow = BTreeMap::new();
                for spend in spends.into_iter() {
                    descendants_to_follow.extend(spend.spend.descendants.clone());
                    spend_processing
                        .send(spend)
                        .await
                        .map_err(|e| WalletError::SpendProcessing(e.to_string()))?;
                }
                descendants_to_follow
            }
            InternalGetNetworkSpend::NotFound => {
                // the cashnote was not spent yet, so it's an UTXO
                info!("UTXO at {spend_addr:?}");
                utxos.insert(spend_addr);
                return Ok(utxos);
            }
            InternalGetNetworkSpend::Error(e) => {
                return Err(WalletError::FailedToGetSpend(e.to_string()));
            }
        };

        // use iteration instead of recursion to avoid stack overflow
        let mut known_descendants: BTreeSet<UniquePubkey> = BTreeSet::new();
        let mut gen: u32 = 0;
        let start = std::time::Instant::now();

        while !descendants_to_follow.is_empty() {
            let mut next_gen_descendants = BTreeMap::new();

            // list up all descendants
            let mut addrs = vec![];
            for (descendant, _amount) in descendants_to_follow.iter() {
                let addrs_to_follow = SpendAddress::from_unique_pubkey(descendant);
                info!("Gen {gen} - Following descendant : {descendant:?}");
                addrs.push(addrs_to_follow);
            }

            // get all spends in parallel
            let mut stream = futures::stream::iter(addrs.clone())
                .map(|a| async move { (self.crawl_spend(a).await, a) })
                .buffer_unordered(crate::MAX_CONCURRENT_TASKS);
            info!(
                "Gen {gen} - Getting {} spends from {} txs in batches of: {}",
                addrs.len(),
                descendants_to_follow.len(),
                crate::MAX_CONCURRENT_TASKS,
            );

            // insert spends in the dag as they are collected
            while let Some((get_spend, addr)) = stream.next().await {
                match get_spend {
                    InternalGetNetworkSpend::Spend(spend) => {
                        next_gen_descendants.extend(spend.spend.descendants.clone());
                        spend_processing
                            .send(*spend.clone())
                            .await
                            .map_err(|e| WalletError::SpendProcessing(e.to_string()))?;
                    }
                    InternalGetNetworkSpend::DoubleSpend(spends) => {
                        info!("Fetched double spend(s) of len {} at {addr:?} from network, following all of them.", spends.len());
                        for s in spends.into_iter() {
                            next_gen_descendants.extend(s.spend.descendants.clone());
                            spend_processing
                                .send(s.clone())
                                .await
                                .map_err(|e| WalletError::SpendProcessing(e.to_string()))?;
                        }
                    }
                    InternalGetNetworkSpend::NotFound => {
                        info!("Reached UTXO at {addr:?}");
                        utxos.insert(addr);
                    }
                    InternalGetNetworkSpend::Error(err) => {
                        error!("Failed to get spend at {addr:?} during DAG collection: {err:?}")
                    }
                }
            }

            // only follow descendants we haven't already gathered
            let followed_descendants: BTreeSet<UniquePubkey> =
                descendants_to_follow.keys().copied().collect();
            known_descendants.extend(followed_descendants);
            descendants_to_follow = next_gen_descendants
                .into_iter()
                .filter(|(key, _)| !known_descendants.contains(key))
                .collect();

            // go on to next gen
            gen += 1;
        }

        let elapsed = start.elapsed();
        info!("Finished crawling SpendDAG from {spend_addr:?} in {elapsed:?}");
        Ok(utxos)
    }

    /// Extends an existing SpendDag with a new SignedSpend,
    /// tracing back the ancestors of that Spend all the way to a known Spend in the DAG or else back to Genesis
    /// Verifies the DAG and records faults if any
    /// This is useful to keep a partial SpendDag to be able to verify that new spends come from Genesis
    ///
    /// ```text
    ///              ... --
    ///                     \
    ///              ... ----                  ... --
    ///                       \                       \
    /// Spend0 -> Spend1 -----> Spend2 ---> Spend5 ---> Spend2 ---> Genesis
    ///                   \                           /
    ///                    ---> Spend3 ---> Spend6 ->
    ///                     \            /
    ///                      -> Spend4 ->
    ///                                /
    ///                            ...
    ///
    /// ```
    pub async fn spend_dag_extend_until(
        &self,
        dag: &mut SpendDag,
        spend_addr: SpendAddress,
        new_spend: SignedSpend,
    ) -> WalletResult<()> {
        // check existence of spend in dag
        let is_new_spend = dag.insert(spend_addr, new_spend.clone());
        if !is_new_spend {
            return Ok(());
        }

        // use iteration instead of recursion to avoid stack overflow
        let mut ancestors_to_verify = new_spend.spend.ancestors.clone();
        let mut depth = 0;
        let mut known_ancestors = BTreeSet::from_iter([dag.source()]);
        let start = std::time::Instant::now();

        while !ancestors_to_verify.is_empty() {
            let mut next_gen_ancestors = BTreeSet::new();

            for ancestor in ancestors_to_verify {
                let addrs_to_verify = vec![SpendAddress::from_unique_pubkey(&ancestor)];
                debug!("Depth {depth} - checking parent : {ancestor:?} - {addrs_to_verify:?}");

                // get all parent spends in parallel
                let tasks: Vec<_> = addrs_to_verify
                    .iter()
                    .map(|a| self.crawl_spend(*a))
                    .collect();
                let mut spends = BTreeSet::new();
                for (spend_get, a) in join_all(tasks)
                    .await
                    .into_iter()
                    .zip(addrs_to_verify.clone())
                {
                    match spend_get {
                        InternalGetNetworkSpend::Spend(s) => {
                            spends.insert(*s);
                        }
                        InternalGetNetworkSpend::DoubleSpend(s) => {
                            spends.extend(s.into_iter());
                        }
                        InternalGetNetworkSpend::NotFound => {
                            return Err(WalletError::FailedToGetSpend(format!(
                                "Missing ancestor spend at {a:?}"
                            )))
                        }
                        InternalGetNetworkSpend::Error(e) => {
                            return Err(WalletError::FailedToGetSpend(format!(
                                "Failed to get ancestor spend at {a:?}: {e}"
                            )))
                        }
                    }
                }
                let spends_len = spends.len();
                debug!("Depth {depth} - Got {spends_len} spends for parent: {addrs_to_verify:?}");
                trace!("Spends for {addrs_to_verify:?} - {spends:?}");

                // add spends to the dag
                known_ancestors.extend(addrs_to_verify.clone());
                for (spend, addr) in spends.clone().into_iter().zip(addrs_to_verify) {
                    let is_new_spend = dag.insert(addr, spend.clone());

                    // no need to check this spend's parents if it was already in the DAG
                    if is_new_spend {
                        next_gen_ancestors.extend(spend.spend.ancestors.clone());
                    }
                }
            }

            // only verify parents we haven't already verified
            ancestors_to_verify = next_gen_ancestors
                .into_iter()
                .filter(|ancestor| {
                    !known_ancestors.contains(&SpendAddress::from_unique_pubkey(ancestor))
                })
                .collect();

            depth += 1;
            let elapsed = start.elapsed();
            let n = known_ancestors.len();
            info!("Now at depth {depth} - Collected spends from {n} transactions in {elapsed:?}");
        }

        let elapsed = start.elapsed();
        let n = known_ancestors.len();
        info!("Collected the DAG branch all the way to known spends or genesis! Through {depth} generations, collecting spends from {n} transactions in {elapsed:?}");

        // verify the DAG
        info!("Now verifying SpendDAG extended at {spend_addr:?} and recording errors...");
        let start = std::time::Instant::now();
        if let Err(e) = dag.record_faults(&dag.source()) {
            let s = format!(
                "Collected DAG starting at {spend_addr:?} is invalid, this is probably a bug: {e}"
            );
            error!("{s}");
            return Err(WalletError::Dag(s));
        }
        let elapsed = start.elapsed();
        info!("Finished verifying SpendDAG extended from {spend_addr:?} in {elapsed:?}");
        Ok(())
    }

    /// Extends an existing SpendDag starting from the given utxos
    /// If verify is true, records faults in the DAG
    pub async fn spend_dag_continue_from(
        &self,
        dag: &mut SpendDag,
        utxos: BTreeSet<SpendAddress>,
        spend_processing: Option<Sender<(SignedSpend, u64, bool)>>,
        verify: bool,
    ) {
        let main_dag_src = dag.source();
        info!(
            "Expanding spend DAG with source: {main_dag_src:?} from {} utxos",
            utxos.len()
        );

        let sender = spend_processing.clone();
        let tasks = utxos
            .iter()
            .map(|utxo| self.spend_dag_build_from(*utxo, sender.clone(), false));
        let sub_dags = join_all(tasks).await;
        for (res, addr) in sub_dags.into_iter().zip(utxos.into_iter()) {
            match res {
                Ok(sub_dag) => {
                    debug!("Gathered sub DAG from: {addr:?}");
                    if let Err(e) = dag.merge(sub_dag, verify) {
                        warn!("Failed to merge sub dag from {addr:?} into dag: {e}");
                    }
                }
                Err(e) => warn!("Failed to gather sub dag from {addr:?}: {e}"),
            };
        }

        info!("Done gathering spend DAG from utxos");
    }

    /// Extends an existing SpendDag starting from the utxos in this DAG
    /// Covers the entirety of currently existing Spends if the DAG was built from Genesis
    /// If verify is true, records faults in the DAG
    /// Stops gathering after max_depth generations
    pub async fn spend_dag_continue_from_utxos(
        &self,
        dag: &mut SpendDag,
        spend_processing: Option<Sender<(SignedSpend, u64, bool)>>,
        verify: bool,
    ) {
        let utxos = dag.get_utxos();
        self.spend_dag_continue_from(dag, utxos, spend_processing, verify)
            .await
    }

    /// Internal get spend helper for DAG purposes
    /// For crawling, a special fetch policy is deployed to improve the performance:
    ///   1. Expect `majority` copies as it is a `Spend`;
    ///   2. But don't retry as most will be `UTXO` which won't be found.
    async fn crawl_spend(&self, spend_addr: SpendAddress) -> InternalGetNetworkSpend {
        match self.crawl_spend_from_network(spend_addr).await {
            Ok(s) => {
                debug!("DAG crawling: fetched spend {spend_addr:?} from network");
                InternalGetNetworkSpend::Spend(Box::new(s))
            }
            Err(Error::Network(NetworkError::GetRecordError(GetRecordError::RecordNotFound))) => {
                debug!("DAG crawling: spend at {spend_addr:?} not found on the network");
                InternalGetNetworkSpend::NotFound
            }
            Err(Error::Network(NetworkError::DoubleSpendAttempt(spends))) => {
                debug!("DAG crawling: got a double spend(s) of len {} at {spend_addr:?} on the network", spends.len());
                InternalGetNetworkSpend::DoubleSpend(spends)
            }
            Err(e) => {
                debug!(
                    "DAG crawling: got an error for spend at {spend_addr:?} on the network: {e}"
                );
                InternalGetNetworkSpend::Error(e)
            }
        }
    }
}

/// Helper function to analyze spend for beta_tracking optimization.
/// returns the new_utxos that needs to be further tracked.
fn beta_track_analyze_spend(spend: &SignedSpend) -> BTreeSet<(SpendAddress, NanoTokens)> {
    // Filter out royalty outputs
    let royalty_pubkeys: BTreeSet<_> = spend
        .spend
        .network_royalties()
        .iter()
        .map(|(_, _, der)| NETWORK_ROYALTIES_PK.new_unique_pubkey(der))
        .collect();
    let default_royalty_pubkeys: BTreeSet<_> = spend
        .spend
        .network_royalties()
        .iter()
        .map(|(_, _, der)| DEFAULT_NETWORK_ROYALTIES_PK.new_unique_pubkey(der))
        .collect();

    let new_utxos: BTreeSet<_> = spend
        .spend
        .descendants
        .iter()
        .filter_map(|(unique_pubkey, amount)| {
            if default_royalty_pubkeys.contains(unique_pubkey)
                || royalty_pubkeys.contains(unique_pubkey)
            {
                None
            } else {
                Some((SpendAddress::from_unique_pubkey(unique_pubkey), *amount))
            }
        })
        .collect();

    if let SpendReason::BetaRewardTracking(_) = spend.reason() {
        // Do not track down forwarded payment further
        Default::default()
    } else {
        trace!(
            "Spend original has {} outputs, tracking {} of them.",
            spend.spend.descendants.len(),
            new_utxos.len()
        );
        new_utxos
    }
}<|MERGE_RESOLUTION|>--- conflicted
+++ resolved
@@ -208,13 +208,9 @@
             }
         }
 
-<<<<<<< HEAD
         addrs_to_get.extend(addrs_for_further_track);
 
-        Ok(failed_utxos)
-=======
         failed_utxos
->>>>>>> 7c585733
     }
 
     /// Crawls the Spend Dag from a given SpendAddress recursively

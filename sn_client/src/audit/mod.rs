--- conflicted
+++ resolved
@@ -34,7 +34,7 @@
     /// ```text
     ///              ... --
     ///                     \
-    ///              ... ----                  ... --    
+    ///              ... ----                  ... --
     ///                       \                       \
     /// Spend0 -> Spend1 -----> Spend2 ---> Spend5 ---> Spend2 ---> Genesis
     ///                   \                           /
@@ -231,68 +231,6 @@
         println!("Finished auditing! Through {gen} generations, found {n} UTXOs and verified {tx} Transactions in {elapsed:?}");
         Ok(all_utxos)
     }
-<<<<<<< HEAD
-
-    /// This function serves as a proof of concept of royalties collection
-    async fn redeem_royalties(
-        &self,
-        find_royalties: bool,
-        spends: &Vec<SignedSpend>,
-        root_dir: &Path,
-    ) {
-        if !find_royalties {
-            return;
-        }
-
-        // Turn those royalties into a Transfer and redeems them
-        // This involves encrypting/decrypting the Transfer, which is a waste
-        // This involves re-verifying, which we don't need as we're already auditing
-        // This prints out a Transfer for each royalty, which is not ideal but keeps the transfers reasonnably small
-        // This might print out duplicates as it doens't keep track of what's coming, but that's ok as the cli will know what to do with them
-        // It is sub-optimial, but it's a working proof of concept that will need to be refined.
-        // If we decide to adopt this, we will need to turn this indentation space ship into a proper piece of optimized code.
-        let mut count = 0;
-        let royalties_key = *NETWORK_ROYALTIES_PK;
-        let mut wallet =
-            sn_transfers::HotWallet::load_from(root_dir).expect("Failed to load wallet");
-        for spend in spends {
-            for derivation_idx in spend.spend.network_royalties.iter() {
-                count += 1;
-                let spend_addr = SpendAddress::from_unique_pubkey(&spend.spend.unique_pubkey);
-                let royalties = vec![CashNoteRedemption::new(*derivation_idx, spend_addr)];
-                match Transfer::create(royalties, royalties_key) {
-                    Ok(transfer) => {
-                        let unique_key = royalties_key.new_unique_pubkey(derivation_idx);
-                        println!("Identified royalties token: {unique_key:?}");
-                        match self.receive(&transfer, &wallet).await {
-                            Ok(cn) => {
-                                println!(
-                                    "Successfully received royalties CashNotes, depositing..."
-                                );
-                                let old_balance = wallet.balance();
-                                if let Err(e) = wallet.deposit_and_store_to_disk(&cn) {
-                                    println!("Failed to store redeemed royalties CashNotes: {e}");
-                                } else {
-                                    let new_balance = wallet.balance();
-                                    println!("Successfully deposited royalties CashNotes, new balance: {new_balance} (was {old_balance})");
-                                }
-                            }
-                            Err(e) => {
-                                println!("Failed to redeem royalties CashNotes: {e}");
-                            }
-                        }
-                    }
-                    Err(e) => {
-                        println!("Error creating royalties transfer: {e}");
-                    }
-                }
-            }
-        }
-
-        println!("Found {count:?} royalties");
-    }
-=======
->>>>>>> 8c2566b2
 }
 
 fn split_utxos_and_spends(

use crate::client::{
    chunk::DataMapChunk,
    files::{archive_private::PrivateArchiveAccess, archive_public::ArchiveAddr},
    payment::PaymentOption,
    vault::{UserData, VaultSecretKey},
    Client,
};
use crate::{Bytes, Network, Wallet};
use ant_protocol::storage::{ChunkAddress, Pointer, PointerAddress, PointerTarget};
use bls::{PublicKey, SecretKey};
use pyo3::exceptions::{PyConnectionError, PyRuntimeError, PyValueError};
use pyo3::prelude::*;
use pyo3_async_runtimes::tokio::future_into_py;
use xor_name::XorName;

#[pyclass(name = "Client")]
pub(crate) struct PyClient {
    inner: Client,
}

#[pymethods]
impl PyClient {
    #[staticmethod]
    fn init(py: Python) -> PyResult<Bound<PyAny>> {
        future_into_py(py, async {
            let inner = Client::init()
                .await
                .map_err(|e| PyConnectionError::new_err(format!("Failed to connect: {e}")))?;
            Ok(PyClient { inner })
        })
    }

    #[staticmethod]
<<<<<<< HEAD
    fn init_local(py: Python) -> PyResult<Bound<PyAny>> {
        future_into_py(py, async {
            let inner = Client::init_local()
                .await
                .map_err(|e| PyConnectionError::new_err(format!("Failed to connect: {e}")))?;
            Ok(PyClient { inner })
        })
    }

    fn data_put<'a>(
        &self,
        py: Python<'a>,
        data: Vec<u8>,
        payment: &PyPaymentOption,
    ) -> PyResult<Bound<'a, PyAny>> {
        let client = self.inner.clone();
        let payment = payment.inner.clone();
        future_into_py(py, async move {
            match client.data_put(Bytes::from(data), payment).await {
                Ok(access) => Ok(PyDataMapChunk { inner: access }),
                Err(e) => Err(PyRuntimeError::new_err(format!("Failed to put data: {e}"))),
            }
        })
    }

    fn data_get<'a>(&self, py: Python<'a>, access: &PyDataMapChunk) -> PyResult<Bound<'a, PyAny>> {
        let client = self.inner.clone();
        let access = access.inner.clone();

        future_into_py(py, async move {
            match client.data_get(access).await {
                Ok(data) => Ok(data.to_vec()),
                Err(e) => Err(PyRuntimeError::new_err(format!("Failed to get data: {e}"))),
            }
        })
    }

    fn data_put_public<'a>(
=======
    fn connect(peers: Vec<String>) -> PyResult<Self> {
        let rt = tokio::runtime::Runtime::new().expect("Could not start tokio runtime");
        let peers = peers
            .into_iter()
            .map(|addr| addr.parse())
            .collect::<Result<Vec<_>, _>>()
            .map_err(|e| {
                pyo3::exceptions::PyValueError::new_err(format!("Invalid multiaddr: {e}"))
            })?;

        let client = rt
            .block_on(RustClient::init_with_peers(peers))
            .map_err(|e| {
                pyo3::exceptions::PyValueError::new_err(format!("Failed to connect: {e}"))
            })?;

        Ok(Self { inner: client })
    }

    fn data_put(
        &self,
        data: Vec<u8>,
        payment: &PaymentOption,
    ) -> PyResult<(String, PyDataMapChunk)> {
        let rt = tokio::runtime::Runtime::new().expect("Could not start tokio runtime");
        let (cost, access) = rt
            .block_on(
                self.inner
                    .data_put(Bytes::from(data), payment.inner.clone()),
            )
            .map_err(|e| {
                pyo3::exceptions::PyValueError::new_err(format!("Failed to put data: {e}"))
            })?;

        Ok((cost.to_string(), PyDataMapChunk { inner: access }))
    }

    fn data_get(&self, access: &PyDataMapChunk) -> PyResult<Vec<u8>> {
        let rt = tokio::runtime::Runtime::new().expect("Could not start tokio runtime");
        let data = rt
            .block_on(self.inner.data_get(&access.inner))
            .map_err(|e| {
                pyo3::exceptions::PyValueError::new_err(format!("Failed to get data: {e}"))
            })?;
        Ok(data.to_vec())
    }

    fn data_put_public(
        &self,
        data: Vec<u8>,
        payment: &PaymentOption,
    ) -> PyResult<(String, String)> {
        let rt = tokio::runtime::Runtime::new().expect("Could not start tokio runtime");
        let (cost, addr) = rt
            .block_on(
                self.inner
                    .data_put_public(bytes::Bytes::from(data), payment.inner.clone()),
            )
            .map_err(|e| {
                pyo3::exceptions::PyValueError::new_err(format!("Failed to put data: {e}"))
            })?;

        Ok((cost.to_string(), crate::client::address::addr_to_str(addr)))
    }

    fn data_get_public(&self, addr: &str) -> PyResult<Vec<u8>> {
        let rt = tokio::runtime::Runtime::new().expect("Could not start tokio runtime");
        let addr = crate::client::address::str_to_addr(addr).map_err(|e| {
            pyo3::exceptions::PyValueError::new_err(format!("Invalid address: {e}"))
        })?;

        let data = rt
            .block_on(self.inner.data_get_public(&addr))
            .map_err(|e| {
                pyo3::exceptions::PyValueError::new_err(format!("Failed to get data: {e}"))
            })?;

        Ok(data.to_vec())
    }

    fn vault_cost(&self, key: &PyVaultSecretKey, max_expected_size: u64) -> PyResult<String> {
        let rt = tokio::runtime::Runtime::new().expect("Could not start tokio runtime");
        let cost = rt
            .block_on(self.inner.vault_cost(&key.inner, max_expected_size))
            .map_err(|e| {
                pyo3::exceptions::PyValueError::new_err(format!("Failed to get vault cost: {e}"))
            })?;
        Ok(cost.to_string())
    }

    fn write_bytes_to_vault(
>>>>>>> 38dfa863
        &self,
        py: Python<'a>,
        data: Vec<u8>,
        payment: &PyPaymentOption,
    ) -> PyResult<Bound<'a, PyAny>> {
        let client = self.inner.clone();
        let payment = payment.inner.clone();

        future_into_py(py, async move {
            match client
                .data_put_public(bytes::Bytes::from(data), payment)
                .await
            {
                Ok(addr) => Ok(crate::client::address::addr_to_str(addr)),
                Err(e) => Err(PyRuntimeError::new_err(format!(
                    "Failed to put data: {:?}",
                    eyre::Report::from(e)
                ))),
            }
        })
    }

    fn data_get_public<'a>(&self, py: Python<'a>, addr: &str) -> PyResult<Bound<'a, PyAny>> {
        let client = self.inner.clone();
        let addr = crate::client::address::str_to_addr(addr)
            .map_err(|e| PyValueError::new_err(format!("`addr` has invalid format: {e:?}")))?;

        future_into_py(py, async move {
            match client.data_get_public(addr).await {
                Ok(data) => Ok(data.to_vec()),
                Err(e) => Err(PyRuntimeError::new_err(format!("Failed to put data: {e}"))),
            }
        })
    }

    fn vault_cost<'a>(
        &self,
        py: Python<'a>,
        key: &PyVaultSecretKey,
        max_expected_size: u64,
    ) -> PyResult<Bound<'a, PyAny>> {
        let client = self.inner.clone();
        let key = key.inner.clone();

        future_into_py(py, async move {
            match client.vault_cost(&key, max_expected_size).await {
                Ok(cost) => Ok(cost.to_string()),
                Err(e) => Err(PyRuntimeError::new_err(format!(
                    "Failed to get vault cost: {e}"
                ))),
            }
        })
    }

    fn write_bytes_to_vault<'a>(
        &self,
        py: Python<'a>,
        data: Vec<u8>,
        payment: &PyPaymentOption,
        key: &PyVaultSecretKey,
        content_type: u64,
    ) -> PyResult<Bound<'a, PyAny>> {
        let client = self.inner.clone();
        let payment = payment.inner.clone();
        let key = key.inner.clone();

        future_into_py(py, async move {
            match client
                .write_bytes_to_vault(bytes::Bytes::from(data), payment, &key, content_type)
                .await
            {
                Ok(cost) => Ok(cost.to_string()),
                Err(e) => Err(PyRuntimeError::new_err(format!(
                    "Failed to write to vault: {e}"
                ))),
            }
        })
    }

    fn fetch_and_decrypt_vault<'a>(
        &self,
        py: Python<'a>,
        key: &PyVaultSecretKey,
    ) -> PyResult<Bound<'a, PyAny>> {
        let client = self.inner.clone();
        let key = key.inner.clone();

        future_into_py(py, async move {
            match client.fetch_and_decrypt_vault(&key).await {
                Ok((data, content_type)) => Ok((data.to_vec(), content_type)),
                Err(e) => Err(PyRuntimeError::new_err(format!(
                    "Failed to fetch vault: {e}"
                ))),
            }
        })
    }

    fn get_user_data_from_vault<'a>(
        &self,
        py: Python<'a>,
        key: &PyVaultSecretKey,
    ) -> PyResult<Bound<'a, PyAny>> {
        let client = self.inner.clone();
        let key = key.inner.clone();

        future_into_py(py, async move {
            match client.get_user_data_from_vault(&key).await {
                Ok(user_data) => Ok(PyUserData { inner: user_data }),
                Err(e) => Err(PyRuntimeError::new_err(format!(
                    "Failed to get user data from vault: {e}"
                ))),
            }
        })
    }

    fn put_user_data_to_vault<'a>(
        &self,
        py: Python<'a>,
        key: &PyVaultSecretKey,
        payment: &PyPaymentOption,
        user_data: &PyUserData,
<<<<<<< HEAD
    ) -> PyResult<Bound<'a, PyAny>> {
        let client = self.inner.clone();
        let key = key.inner.clone();
        let payment = payment.inner.clone();
        let user_data = user_data.inner.clone();

        future_into_py(py, async move {
            match client
                .put_user_data_to_vault(&key, payment, user_data)
                .await
            {
                Ok(_) => Ok(()),
                Err(e) => Err(PyRuntimeError::new_err(format!(
                    "Failed to put user data: {e}"
                ))),
            }
        })
    }

    fn pointer_get<'a>(
        &self,
        py: Python<'a>,
        addr: PyPointerAddress,
    ) -> PyResult<Bound<'a, PyAny>> {
        let client = self.inner.clone();

        future_into_py(py, async move {
            match client.pointer_get(addr.inner).await {
                Ok(pointer) => Ok(PyPointer { inner: pointer }),
                Err(e) => Err(PyRuntimeError::new_err(format!(
                    "Failed to get pointer: {e}"
                ))),
            }
        })
    }

    fn pointer_put<'a>(
        &self,
        py: Python<'a>,
        pointer: &PyPointer,
        payment_option: &PyPaymentOption,
    ) -> PyResult<Bound<'a, PyAny>> {
        let client = self.inner.clone();
        let pointer = pointer.inner.clone();
        let payment = payment_option.inner.clone();

        future_into_py(py, async move {
            let (_cost, addr) = client
                .pointer_put(pointer, payment)
                .await
                .map_err(|e| PyRuntimeError::new_err(format!("Failed to put pointer: {e}")))?;
            Ok(PyPointerAddress { inner: addr })
        })
    }

    fn pointer_cost<'a>(&self, py: Python<'a>, key: &PyPublicKey) -> PyResult<Bound<'a, PyAny>> {
        let client = self.inner.clone();
        let key = key.inner;

        future_into_py(py, async move {
            match client.pointer_cost(key).await {
                Ok(cost) => Ok(cost.to_string()),
                Err(e) => Err(PyRuntimeError::new_err(format!(
                    "Failed to get pointer cost: {e}"
                ))),
            }
        })
=======
    ) -> PyResult<()> {
        let rt = tokio::runtime::Runtime::new().expect("Could not start tokio runtime");
        rt.block_on(self.inner.put_user_data_to_vault(
            &key.inner,
            payment.inner.clone(),
            user_data.inner.clone(),
        ))
        .map_err(|e| {
            pyo3::exceptions::PyValueError::new_err(format!("Failed to put user data: {e}"))
        })?;
        Ok(())
    }

    fn pointer_get(&self, address: &str) -> PyResult<PyPointer> {
        let rt = tokio::runtime::Runtime::new().expect("Could not start tokio runtime");
        let xorname = XorName::from_content(&hex::decode(address).map_err(|e| {
            pyo3::exceptions::PyValueError::new_err(format!("Invalid pointer address: {e}"))
        })?);
        let address = RustPointerAddress::new(xorname);

        let pointer = rt.block_on(self.inner.pointer_get(&address)).map_err(|e| {
            pyo3::exceptions::PyValueError::new_err(format!("Failed to get pointer: {e}"))
        })?;

        Ok(PyPointer { inner: pointer })
    }

    fn pointer_put(
        &self,
        counter: u32,
        target: &PyPointerTarget,
        key: &PySecretKey,
        payment_option: &PaymentOption,
    ) -> PyResult<PyPointerAddress> {
        let rt = tokio::runtime::Runtime::new().expect("Could not start tokio runtime");
        let pointer = RustPointer::new(&key.inner, counter, target.inner.clone());
        let (_price, addr) = rt
            .block_on(
                self.inner
                    .pointer_put(pointer, payment_option.inner.clone()),
            )
            .map_err(|e| PyValueError::new_err(format!("Failed to put pointer: {e}")))?;
        Ok(PyPointerAddress { inner: addr })
    }

    fn pointer_cost(&self, key: &PyPublicKey) -> PyResult<String> {
        let rt = tokio::runtime::Runtime::new().expect("Could not start tokio runtime");
        let cost = rt
            .block_on(self.inner.pointer_cost(&key.inner))
            .map_err(|e| {
                pyo3::exceptions::PyValueError::new_err(format!("Failed to get pointer cost: {e}"))
            })?;
        Ok(cost.to_string())
>>>>>>> 38dfa863
    }
}

#[pyclass(name = "PointerAddress")]
#[derive(Debug, Clone)]
pub struct PyPointerAddress {
    inner: PointerAddress,
}

#[pymethods]
impl PyPointerAddress {
    #[new]
    pub fn new(hex_str: String) -> PyResult<Self> {
        let bytes = hex::decode(&hex_str)
            .map_err(|e| PyValueError::new_err(format!("`hex_str` is invalid: {e:?}")))?;
        let xorname = XorName::from_content(&bytes);

        Ok(Self {
            inner: PointerAddress::new(xorname),
        })
    }

    #[getter]
    pub fn hex(&self) -> String {
        let bytes: [u8; 32] = self.inner.xorname().0;
        hex::encode(bytes)
    }
}

#[pyclass(name = "Pointer")]
#[derive(Debug, Clone)]
pub struct PyPointer {
    inner: Pointer,
}

#[pymethods]
impl PyPointer {
    #[new]
    pub fn new(key: &PySecretKey, counter: u32, target: &PyPointerTarget) -> PyResult<Self> {
        Ok(Self {
            inner: Pointer::new(&key.inner, counter, target.inner.clone()),
        })
    }

    pub fn address(&self) -> PyPointerAddress {
        PyPointerAddress {
            inner: self.inner.address(),
        }
    }

    #[getter]
    fn hex(&self) -> String {
        let bytes: [u8; 32] = self.inner.xorname().0;
        hex::encode(bytes)
    }

    #[getter]
    fn target(&self) -> PyPointerTarget {
        PyPointerTarget {
            inner: PointerTarget::ChunkAddress(ChunkAddress::new(self.inner.xorname())),
        }
    }
}

#[pyclass(name = "PointerTarget")]
#[derive(Debug, Clone)]
pub struct PyPointerTarget {
    inner: PointerTarget,
}

#[pymethods]
impl PyPointerTarget {
    #[new]
    fn new(xorname: &[u8]) -> PyResult<Self> {
        Ok(Self {
            inner: PointerTarget::ChunkAddress(ChunkAddress::new(XorName::from_content(xorname))),
        })
    }

    #[getter]
    fn hex(&self) -> String {
        let bytes: [u8; 32] = self.inner.xorname().0;
        hex::encode(bytes)
    }

    #[getter]
    fn target(&self) -> PyPointerTarget {
        PyPointerTarget {
            inner: PointerTarget::ChunkAddress(ChunkAddress::new(self.inner.xorname())),
        }
    }

    #[staticmethod]
    fn from_xorname(xorname: &[u8]) -> PyResult<Self> {
        Ok(Self {
            inner: PointerTarget::ChunkAddress(ChunkAddress::new(XorName::from_content(xorname))),
        })
    }

    #[staticmethod]
    fn from_chunk_address(addr: &PyChunkAddress) -> Self {
        Self {
            inner: PointerTarget::ChunkAddress(addr.inner),
        }
    }
}

#[pyclass(name = "ChunkAddress")]
#[derive(Debug, Clone)]
pub struct PyChunkAddress {
    inner: ChunkAddress,
}

impl From<ChunkAddress> for PyChunkAddress {
    fn from(addr: ChunkAddress) -> Self {
        Self { inner: addr }
    }
}

impl From<PyChunkAddress> for ChunkAddress {
    fn from(addr: PyChunkAddress) -> Self {
        addr.inner
    }
}

#[pymethods]
impl PyChunkAddress {
    #[new]
    fn new(addr: &str) -> PyResult<Self> {
        let addr = crate::client::address::str_to_addr(addr)
            .map_err(|e| PyValueError::new_err(format!("`addr` has invalid format: {e:?}")))?;

        Ok(Self {
            inner: ChunkAddress::new(addr),
        })
    }

    #[getter]
    fn hex(&self) -> String {
        let bytes: [u8; 32] = self.inner.xorname().0;
        hex::encode(bytes)
    }

    #[staticmethod]
    fn from_chunk_address(addr: &str) -> PyResult<Self> {
        let bytes =
            hex::decode(addr).map_err(|e| PyValueError::new_err(format!("`addr` invalid: {e}")))?;

        if bytes.len() != 32 {
            return Err(PyValueError::new_err("`addr` invalid: must be 32 bytes"));
        }

        let mut xorname = [0u8; 32];
        xorname.copy_from_slice(&bytes);

        Ok(Self {
            inner: ChunkAddress::new(XorName(xorname)),
        })
    }

    fn __str__(&self) -> PyResult<String> {
        Ok(self.hex())
    }

    fn __repr__(&self) -> PyResult<String> {
        Ok(format!("ChunkAddress({})", self.hex()))
    }
}

#[pyclass(name = "Wallet")]
pub struct PyWallet {
    pub(crate) inner: Wallet,
}

#[pymethods]
impl PyWallet {
    #[new]
    fn new(private_key: String) -> PyResult<Self> {
        let wallet = Wallet::new_from_private_key(
            Network::ArbitrumOne, // TODO: Make this configurable
            &private_key,
        )
        .map_err(|e| PyValueError::new_err(format!("`private_key` invalid: {e}")))?;

        Ok(Self { inner: wallet })
    }

    #[staticmethod]
    fn new_from_private_key(network: PyNetwork, private_key: &str) -> PyResult<Self> {
        let inner = Wallet::new_from_private_key(network.inner, private_key)
            .map_err(|e| PyValueError::new_err(format!("`private_key` invalid: {e}")))?;

        Ok(Self { inner })
    }

    fn address(&self) -> String {
        format!("{:?}", self.inner.address())
    }

    fn balance<'a>(&self, py: Python<'a>) -> PyResult<Bound<'a, PyAny>> {
        let client = self.inner.clone();
        future_into_py(py, async move {
            match client.balance_of_tokens().await {
                Ok(balance) => Ok(balance.to_string()),
                Err(e) => Err(PyRuntimeError::new_err(format!(
                    "Failed to get balance: {e}"
                ))),
            }
        })
    }

    fn balance_of_gas<'a>(&self, py: Python<'a>) -> PyResult<Bound<'a, PyAny>> {
        let client = self.inner.clone();
        future_into_py(py, async move {
            match client.balance_of_gas_tokens().await {
                Ok(balance) => Ok(balance.to_string()),
                Err(e) => Err(PyRuntimeError::new_err(format!(
                    "Failed to get balance: {e}"
                ))),
            }
        })
    }
}

#[pyclass(name = "PaymentOption")]
pub struct PyPaymentOption {
    pub(crate) inner: PaymentOption,
}

#[pymethods]
impl PyPaymentOption {
    #[staticmethod]
    fn wallet(wallet: &PyWallet) -> Self {
        Self {
            inner: PaymentOption::Wallet(wallet.inner.clone()),
        }
    }
}

#[pyclass(name = "SecretKey")]
#[derive(Debug, Clone)]
pub struct PySecretKey {
    inner: SecretKey,
}

#[pymethods]
impl PySecretKey {
    #[new]
    fn new() -> PyResult<Self> {
        Ok(Self {
            inner: SecretKey::random(),
        })
    }

    #[staticmethod]
    fn from_hex(hex_str: &str) -> PyResult<Self> {
        SecretKey::from_hex(hex_str)
            .map(|key| Self { inner: key })
            .map_err(|e| PyValueError::new_err(format!("Invalid hex key: {e}")))
    }

    fn public_key(&self) -> PyPublicKey {
        PyPublicKey {
            inner: self.inner.public_key(),
        }
    }

    fn to_hex(&self) -> String {
        self.inner.to_hex()
    }
}

#[pyclass(name = "PublicKey")]
#[derive(Debug, Clone)]
pub struct PyPublicKey {
    inner: PublicKey,
}

#[pymethods]
impl PyPublicKey {
    #[new]
    fn new() -> PyResult<Self> {
        let secret = SecretKey::random();
        Ok(Self {
            inner: secret.public_key(),
        })
    }

    #[staticmethod]
    fn from_hex(hex_str: &str) -> PyResult<Self> {
        PublicKey::from_hex(hex_str)
            .map(|key| Self { inner: key })
            .map_err(|e| PyValueError::new_err(format!("Invalid hex key: {e}")))
    }

    fn to_hex(&self) -> String {
        self.inner.to_hex()
    }
}

#[pyclass(name = "VaultSecretKey")]
#[derive(Debug, Clone)]
pub struct PyVaultSecretKey {
    inner: VaultSecretKey,
}

#[pymethods]
impl PyVaultSecretKey {
    #[new]
    fn new() -> PyResult<Self> {
        Ok(Self {
            inner: VaultSecretKey::random(),
        })
    }

    #[staticmethod]
    fn from_hex(hex_str: &str) -> PyResult<Self> {
        VaultSecretKey::from_hex(hex_str)
            .map(|key| Self { inner: key })
            .map_err(|e| PyValueError::new_err(format!("Invalid hex key: {e}")))
    }

    fn to_hex(&self) -> String {
        self.inner.to_hex()
    }
}

#[pyclass(name = "UserData")]
#[derive(Debug, Clone)]
pub struct PyUserData {
    inner: UserData,
}

#[pymethods]
impl PyUserData {
    #[new]
    fn new() -> Self {
        Self {
            inner: UserData::new(),
        }
    }

    fn add_file_archive(&mut self, archive: &str) -> Option<String> {
        let name = XorName::from_content(archive.as_bytes());
        let archive_addr = ArchiveAddr::from_content(&name);
        self.inner.add_file_archive(archive_addr)
    }

    fn add_private_file_archive(&mut self, archive: &str) -> Option<String> {
        let name = XorName::from_content(archive.as_bytes());
        let private_access = match PrivateArchiveAccess::from_hex(&name.to_string()) {
            Ok(access) => access,
            Err(_e) => return None,
        };
        self.inner.add_private_file_archive(private_access)
    }

    fn file_archives(&self) -> Vec<(String, String)> {
        self.inner
            .file_archives
            .iter()
            .map(|(addr, name)| (format!("{addr:x}"), name.clone()))
            .collect()
    }

    fn private_file_archives(&self) -> Vec<(String, String)> {
        self.inner
            .private_file_archives
            .iter()
            .map(|(addr, name)| (addr.to_hex(), name.clone()))
            .collect()
    }
}

#[pyclass(name = "DataMapChunk")]
#[derive(Debug, Clone)]
pub struct PyDataMapChunk {
    inner: DataMapChunk,
}

#[pymethods]
impl PyDataMapChunk {
    #[staticmethod]
    fn from_hex(hex: &str) -> PyResult<Self> {
        DataMapChunk::from_hex(hex)
            .map(|access| Self { inner: access })
            .map_err(|e| PyValueError::new_err(format!("Invalid hex: {e}")))
    }

    fn to_hex(&self) -> String {
        self.inner.to_hex()
    }

    fn address(&self) -> String {
        self.inner.address().to_string()
    }
}

#[pyfunction]
fn encrypt(data: Vec<u8>) -> PyResult<(Vec<u8>, Vec<Vec<u8>>)> {
    let (data_map, chunks) = self_encryption::encrypt(Bytes::from(data))
        .map_err(|e| PyRuntimeError::new_err(format!("Encryption failed: {e}")))?;

    let data_map_bytes = rmp_serde::to_vec(&data_map)
        .map_err(|e| PyRuntimeError::new_err(format!("Failed to serialize data map: {e}")))?;

    let chunks_bytes: Vec<Vec<u8>> = chunks
        .into_iter()
        .map(|chunk| chunk.content.to_vec())
        .collect();

    Ok((data_map_bytes, chunks_bytes))
}

#[pyclass(name = "Network")]
#[derive(Debug, Clone)]
pub struct PyNetwork {
    inner: Network,
}

#[pymethods]
impl PyNetwork {
    #[new]
    fn new(local: bool) -> PyResult<Self> {
        let inner = Network::new(local).map_err(|e| PyRuntimeError::new_err(format!("{e:?}")))?;
        Ok(Self { inner })
    }
}

#[pymodule]
#[pyo3(name = "autonomi_client")]
fn autonomi_client_module(m: &Bound<'_, PyModule>) -> PyResult<()> {
    m.add_class::<PyClient>()?;
    m.add_class::<PyWallet>()?;
    m.add_class::<PyPaymentOption>()?;
    m.add_class::<PyVaultSecretKey>()?;
    m.add_class::<PyUserData>()?;
    m.add_class::<PyDataMapChunk>()?;
    m.add_class::<PyPointer>()?;
    m.add_class::<PyPointerAddress>()?;
    m.add_class::<PyPointerTarget>()?;
    m.add_class::<PyChunkAddress>()?;
    m.add_class::<PySecretKey>()?;
    m.add_class::<PyPublicKey>()?;
    m.add_class::<PyNetwork>()?;
    m.add_function(wrap_pyfunction!(encrypt, m)?)?;
    Ok(())
}<|MERGE_RESOLUTION|>--- conflicted
+++ resolved
@@ -31,7 +31,6 @@
     }
 
     #[staticmethod]
-<<<<<<< HEAD
     fn init_local(py: Python) -> PyResult<Bound<PyAny>> {
         future_into_py(py, async {
             let inner = Client::init_local()
@@ -49,11 +48,13 @@
     ) -> PyResult<Bound<'a, PyAny>> {
         let client = self.inner.clone();
         let payment = payment.inner.clone();
-        future_into_py(py, async move {
-            match client.data_put(Bytes::from(data), payment).await {
-                Ok(access) => Ok(PyDataMapChunk { inner: access }),
-                Err(e) => Err(PyRuntimeError::new_err(format!("Failed to put data: {e}"))),
-            }
+
+        future_into_py(py, async move {
+            let (cost, data_map) = client
+                .data_put(Bytes::from(data), payment)
+                .await
+                .map_err(|e| PyRuntimeError::new_err(format!("Failed to put data: {e}")))?;
+            Ok((cost.to_string(), PyDataMapChunk { inner: data_map }))
         })
     }
 
@@ -62,107 +63,15 @@
         let access = access.inner.clone();
 
         future_into_py(py, async move {
-            match client.data_get(access).await {
-                Ok(data) => Ok(data.to_vec()),
-                Err(e) => Err(PyRuntimeError::new_err(format!("Failed to get data: {e}"))),
-            }
+            let data = client
+                .data_get(&access)
+                .await
+                .map_err(|e| PyRuntimeError::new_err(format!("Failed to get data: {e}")))?;
+            Ok(data.to_vec())
         })
     }
 
     fn data_put_public<'a>(
-=======
-    fn connect(peers: Vec<String>) -> PyResult<Self> {
-        let rt = tokio::runtime::Runtime::new().expect("Could not start tokio runtime");
-        let peers = peers
-            .into_iter()
-            .map(|addr| addr.parse())
-            .collect::<Result<Vec<_>, _>>()
-            .map_err(|e| {
-                pyo3::exceptions::PyValueError::new_err(format!("Invalid multiaddr: {e}"))
-            })?;
-
-        let client = rt
-            .block_on(RustClient::init_with_peers(peers))
-            .map_err(|e| {
-                pyo3::exceptions::PyValueError::new_err(format!("Failed to connect: {e}"))
-            })?;
-
-        Ok(Self { inner: client })
-    }
-
-    fn data_put(
-        &self,
-        data: Vec<u8>,
-        payment: &PaymentOption,
-    ) -> PyResult<(String, PyDataMapChunk)> {
-        let rt = tokio::runtime::Runtime::new().expect("Could not start tokio runtime");
-        let (cost, access) = rt
-            .block_on(
-                self.inner
-                    .data_put(Bytes::from(data), payment.inner.clone()),
-            )
-            .map_err(|e| {
-                pyo3::exceptions::PyValueError::new_err(format!("Failed to put data: {e}"))
-            })?;
-
-        Ok((cost.to_string(), PyDataMapChunk { inner: access }))
-    }
-
-    fn data_get(&self, access: &PyDataMapChunk) -> PyResult<Vec<u8>> {
-        let rt = tokio::runtime::Runtime::new().expect("Could not start tokio runtime");
-        let data = rt
-            .block_on(self.inner.data_get(&access.inner))
-            .map_err(|e| {
-                pyo3::exceptions::PyValueError::new_err(format!("Failed to get data: {e}"))
-            })?;
-        Ok(data.to_vec())
-    }
-
-    fn data_put_public(
-        &self,
-        data: Vec<u8>,
-        payment: &PaymentOption,
-    ) -> PyResult<(String, String)> {
-        let rt = tokio::runtime::Runtime::new().expect("Could not start tokio runtime");
-        let (cost, addr) = rt
-            .block_on(
-                self.inner
-                    .data_put_public(bytes::Bytes::from(data), payment.inner.clone()),
-            )
-            .map_err(|e| {
-                pyo3::exceptions::PyValueError::new_err(format!("Failed to put data: {e}"))
-            })?;
-
-        Ok((cost.to_string(), crate::client::address::addr_to_str(addr)))
-    }
-
-    fn data_get_public(&self, addr: &str) -> PyResult<Vec<u8>> {
-        let rt = tokio::runtime::Runtime::new().expect("Could not start tokio runtime");
-        let addr = crate::client::address::str_to_addr(addr).map_err(|e| {
-            pyo3::exceptions::PyValueError::new_err(format!("Invalid address: {e}"))
-        })?;
-
-        let data = rt
-            .block_on(self.inner.data_get_public(&addr))
-            .map_err(|e| {
-                pyo3::exceptions::PyValueError::new_err(format!("Failed to get data: {e}"))
-            })?;
-
-        Ok(data.to_vec())
-    }
-
-    fn vault_cost(&self, key: &PyVaultSecretKey, max_expected_size: u64) -> PyResult<String> {
-        let rt = tokio::runtime::Runtime::new().expect("Could not start tokio runtime");
-        let cost = rt
-            .block_on(self.inner.vault_cost(&key.inner, max_expected_size))
-            .map_err(|e| {
-                pyo3::exceptions::PyValueError::new_err(format!("Failed to get vault cost: {e}"))
-            })?;
-        Ok(cost.to_string())
-    }
-
-    fn write_bytes_to_vault(
->>>>>>> 38dfa863
         &self,
         py: Python<'a>,
         data: Vec<u8>,
@@ -172,16 +81,12 @@
         let payment = payment.inner.clone();
 
         future_into_py(py, async move {
-            match client
+            let (cost, addr) = client
                 .data_put_public(bytes::Bytes::from(data), payment)
                 .await
-            {
-                Ok(addr) => Ok(crate::client::address::addr_to_str(addr)),
-                Err(e) => Err(PyRuntimeError::new_err(format!(
-                    "Failed to put data: {:?}",
-                    eyre::Report::from(e)
-                ))),
-            }
+                .map_err(|e| PyRuntimeError::new_err(format!("Failed to put data: {e}")))?;
+
+            Ok((cost.to_string(), crate::client::address::addr_to_str(addr)))
         })
     }
 
@@ -191,10 +96,12 @@
             .map_err(|e| PyValueError::new_err(format!("`addr` has invalid format: {e:?}")))?;
 
         future_into_py(py, async move {
-            match client.data_get_public(addr).await {
-                Ok(data) => Ok(data.to_vec()),
-                Err(e) => Err(PyRuntimeError::new_err(format!("Failed to put data: {e}"))),
-            }
+            let data = client
+                .data_get_public(&addr)
+                .await
+                .map_err(|e| PyRuntimeError::new_err(format!("Failed to put data: {e}")))?;
+
+            Ok(data.to_vec())
         })
     }
 
@@ -284,7 +191,6 @@
         key: &PyVaultSecretKey,
         payment: &PyPaymentOption,
         user_data: &PyUserData,
-<<<<<<< HEAD
     ) -> PyResult<Bound<'a, PyAny>> {
         let client = self.inner.clone();
         let key = key.inner.clone();
@@ -312,7 +218,7 @@
         let client = self.inner.clone();
 
         future_into_py(py, async move {
-            match client.pointer_get(addr.inner).await {
+            match client.pointer_get(&addr.inner).await {
                 Ok(pointer) => Ok(PyPointer { inner: pointer }),
                 Err(e) => Err(PyRuntimeError::new_err(format!(
                     "Failed to get pointer: {e}"
@@ -345,68 +251,13 @@
         let key = key.inner;
 
         future_into_py(py, async move {
-            match client.pointer_cost(key).await {
+            match client.pointer_cost(&key).await {
                 Ok(cost) => Ok(cost.to_string()),
                 Err(e) => Err(PyRuntimeError::new_err(format!(
                     "Failed to get pointer cost: {e}"
                 ))),
             }
         })
-=======
-    ) -> PyResult<()> {
-        let rt = tokio::runtime::Runtime::new().expect("Could not start tokio runtime");
-        rt.block_on(self.inner.put_user_data_to_vault(
-            &key.inner,
-            payment.inner.clone(),
-            user_data.inner.clone(),
-        ))
-        .map_err(|e| {
-            pyo3::exceptions::PyValueError::new_err(format!("Failed to put user data: {e}"))
-        })?;
-        Ok(())
-    }
-
-    fn pointer_get(&self, address: &str) -> PyResult<PyPointer> {
-        let rt = tokio::runtime::Runtime::new().expect("Could not start tokio runtime");
-        let xorname = XorName::from_content(&hex::decode(address).map_err(|e| {
-            pyo3::exceptions::PyValueError::new_err(format!("Invalid pointer address: {e}"))
-        })?);
-        let address = RustPointerAddress::new(xorname);
-
-        let pointer = rt.block_on(self.inner.pointer_get(&address)).map_err(|e| {
-            pyo3::exceptions::PyValueError::new_err(format!("Failed to get pointer: {e}"))
-        })?;
-
-        Ok(PyPointer { inner: pointer })
-    }
-
-    fn pointer_put(
-        &self,
-        counter: u32,
-        target: &PyPointerTarget,
-        key: &PySecretKey,
-        payment_option: &PaymentOption,
-    ) -> PyResult<PyPointerAddress> {
-        let rt = tokio::runtime::Runtime::new().expect("Could not start tokio runtime");
-        let pointer = RustPointer::new(&key.inner, counter, target.inner.clone());
-        let (_price, addr) = rt
-            .block_on(
-                self.inner
-                    .pointer_put(pointer, payment_option.inner.clone()),
-            )
-            .map_err(|e| PyValueError::new_err(format!("Failed to put pointer: {e}")))?;
-        Ok(PyPointerAddress { inner: addr })
-    }
-
-    fn pointer_cost(&self, key: &PyPublicKey) -> PyResult<String> {
-        let rt = tokio::runtime::Runtime::new().expect("Could not start tokio runtime");
-        let cost = rt
-            .block_on(self.inner.pointer_cost(&key.inner))
-            .map_err(|e| {
-                pyo3::exceptions::PyValueError::new_err(format!("Failed to get pointer cost: {e}"))
-            })?;
-        Ok(cost.to_string())
->>>>>>> 38dfa863
     }
 }
 
